--- conflicted
+++ resolved
@@ -1,4 +1,4 @@
-<<<<<<< HEAD
+
 testest
 
 
@@ -6,9 +6,8 @@
 
 
 ændring lokalt
-=======
+
 testestaklsjdskldjsakldjjlslædslæd
 
 lasjdasldj
-asdjsalkd
->>>>>>> 08384bc6
+asdjsalkd